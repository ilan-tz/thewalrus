--- conflicted
+++ resolved
@@ -70,10 +70,6 @@
     expected = (1 / (1 + n_mean)) * (n_mean / (1 + n_mean)) ** (np.arange(len(rel_freq)))
     assert np.allclose(rel_freq, expected, atol=10 / np.sqrt(n_samples))
 
-<<<<<<< HEAD
-def test_multimode_thermal()
-=======
-
 @pytest.mark.parametrize("nmodes", [3, 4, 5, 6])
 def test_number_moments_multimode_thermal(nmodes):
     r"""Test the correct values of the photon number means and covariances"""
@@ -98,4 +94,3 @@
     # To construct the covariance matrix we need to subtract the projector onto the mean
     assert np.allclose(nmean_est, np.diag(Nmat), rtol=20 / np.sqrt(n_samples))
     assert np.allclose(expected_cov, cov_est, rtol=20 / np.sqrt(n_samples))
->>>>>>> 18684f9e
