--- conflicted
+++ resolved
@@ -1,391 +1,382 @@
-# Copyright 2019 Xanadu Quantum Technologies Inc.
-
-# Licensed under the Apache License, Version 2.0 (the "License");
-# you may not use this file except in compliance with the License.
-# You may obtain a copy of the License at
-
-#     http://www.apache.org/licenses/LICENSE-2.0
-
-# Unless required by applicable law or agreed to in writing, software
-# distributed under the License is distributed on an "AS IS" BASIS,
-# WITHOUT WARRANTIES OR CONDITIONS OF ANY KIND, either express or implied.
-# See the License for the specific language governing permissions and
-# limitations under the License.
-#cython: boundscheck=False, wraparound=False, embedsignature=True
-# distutils: language=c++
-cimport cython
-from libcpp.vector cimport vector
-
-
-cdef extern from "../src/hafnian.hpp" namespace "hafnian":
-    T hafnian[T](vector[T] &mat)
-    T hafnian_recursive[T](vector[T] &mat)
-    T loop_hafnian[T](vector[T] &mat)
-    T permanent[T](vector[T] &mat)
-
-    T hafnian_rpt[T](vector[T] &mat, vector[int] &nud)
-    T loop_hafnian_rpt[T](vector[T] &mat, vector[T] &mu, vector[int] &nud)
-
-    double permanent_quad(vector[double] &mat)
-    double complex permanent_quad(vector[double complex] &mat)
-    double perm_fsum[T](vector[T] &mat)
-    double permanent_fsum(vector[double] &mat)
-
-<<<<<<< HEAD
-
-=======
->>>>>>> e7798efd
-    double hafnian_recursive_quad(vector[double] &mat)
-    double complex hafnian_recursive_quad(vector[double complex] &mat)
-
-    double hafnian_rpt_quad(vector[double] &mat, vector[int] &nud)
-    double complex hafnian_rpt_quad(vector[double complex] &mat, vector[int] &nu)
-
-    double loop_hafnian_rpt_quad(vector[double] &mat, vector[double] &mu, vector[int] &nud)
-    double complex loop_hafnian_rpt_quad(vector[double complex] &mat, vector[double complex] &mu, vector[int] &nud)
-
-    double hafnian_approx(vector[double] &mat, int &nsamples)
-
-    double torontonian_quad(vector[double] &mat)
-    double complex torontonian_quad(vector[double complex] &mat)
-    double torontonian_fsum[T](vector[T] &mat)
-
-    vector[double complex] batchhafnian_all(vector[double] &mat, vector[double] &d, int &resolution)
-
-
-# ==============================================================================
-# Torontonian
-
-
-def torontonian_complex(double complex[:, :] A, fsum=False):
-    """Returns the Torontonian of a complex matrix A via the C++ hafnian library.
-
-    The input matrix is cast to a ``long double complex``
-    matrix internally for a quadruple precision torontonian computation.
-
-    However, if ``fsum=True``, no casting takes place, as the Shewchuk algorithm
-    only support double precision.
-
-    Args:
-        A (array): a np.complex128, square, symmetric array of even dimensions.
-        fsum (bool): if ``True``, the `Shewchuk algorithm <https://github.com/achan001/fsum>_
-            for more accurate summation is performed. This can significantly increase
-            the accuracy of the computation.
-
-    Returns:
-        np.complex128: the torontonian of matrix A
-    """
-    cdef int i, j, n = A.shape[0]
-    cdef vector[double complex] mat
-    cdef int m = n/2
-
-    for i in range(n):
-        for j in range(n):
-            mat.push_back(A[i, j])
-
-    if fsum:
-        return torontonian_fsum(mat)
-
-    return torontonian_quad(mat)
-
-
-def torontonian_real(double[:, :] A, fsum=False):
-    """Returns the Torontonian of a real matrix A via the C++ hafnian library.
-
-    The input matrix is cast to a ``long double``
-    matrix internally for a quadruple precision torontonian computation.
-
-    However, if ``fsum=True``, no casting takes place, as the Shewchuk algorithm
-    only support double precision.
-
-    Args:
-        A (array): a np.float64, square, symmetric array of even dimensions.
-        fsum (bool): if ``True``, the `Shewchuk algorithm <https://github.com/achan001/fsum>_
-            for more accurate summation is performed. This can significantly increase
-            the accuracy of the computation.
-
-    Returns:
-        np.float64: the torontonian of matrix A
-    """
-    cdef int i, j, n = A.shape[0]
-    cdef vector[double] mat
-    cdef int m = n/2
-
-    for i in range(n):
-        for j in range(n):
-            mat.push_back(A[i, j])
-
-
-    if fsum:
-        return torontonian_fsum(mat)
-
-    return torontonian_quad(mat)
-
-
-# ==============================================================================
-# Hafnian repeated
-
-
-def haf_rpt_real(double[:, :] A, int[:] rpt, double[:] mu=None, bint loop=False):
-    r"""Returns the hafnian of a real matrix A via the C++ hafnian library
-    using the rpt method. This method is more efficient for matrices with
-    repeated rows and columns.
-
-    Args:
-        A (array): a np.float64, square, :math:`N\times N` array of even dimensions.
-        rpt (array): a length :math:`N` array corresponding to the number of times
-            each row/column of matrix A is repeated.
-        mu (array): a vector of length :math:`N` representing the vector of means/displacement.
-            If not provided, ``mu`` is set to the diagonal of matrix ``A``. Note that this
-            only affects the loop hafnian.
-        loop (bool): If ``True``, the loop hafnian is returned. Default false.
-
-    Returns:
-        np.float64: the hafnian
-    """
-    cdef int i, j, n = A.shape[0]
-    cdef vector[int] nud
-    cdef vector[double] mat, d
-
-    for i in range(n):
-        nud.push_back(rpt[i])
-
-        if mu is None:
-            d.push_back(A[i, i])
-        else:
-            d.push_back(mu[i])
-
-        for j in range(n):
-            mat.push_back(A[i, j])
-
-    # Exposes a c function to python
-    if loop:
-        return loop_hafnian_rpt_quad(mat, d, nud)
-
-    return hafnian_rpt_quad(mat, nud)
-
-
-def haf_rpt_complex(double complex[:, :] A, int[:] rpt, double complex[:] mu=None, bint loop=False):
-    r"""Returns the hafnian of a complex matrix A via the C++ hafnian library
-    using the rpt method. This method is more efficient for matrices with
-    repeated rows and columns.
-
-    Args:
-        A (array): a np.complex128, square, :math:`N\times N` array of even dimensions.
-        rpt (array): a length :math:`N` array corresponding to the number of times
-            each row/column of matrix A is repeated.
-        mu (array): a vector of length :math:`N` representing the vector of means/displacement.
-            If not provided, ``mu`` is set to the diagonal of matrix ``A``. Note that this
-            only affects the loop hafnian.
-        loop (bool): If ``True``, the loop hafnian is returned. Default false.
-
-    Returns:
-        np.complex128: the hafnian
-    """
-    cdef int i, j, n = A.shape[0]
-    cdef vector[int] nud
-    cdef vector[double complex] mat, d
-
-    for i in range(n):
-        nud.push_back(rpt[i])
-
-        if mu is None:
-            d.push_back(A[i, i])
-        else:
-            d.push_back(mu[i])
-
-        for j in range(n):
-            mat.push_back(A[i, j])
-
-    # Exposes a c function to python
-    if loop:
-        return loop_hafnian_rpt_quad(mat, d, nud)
-
-    return hafnian_rpt_quad(mat, nud)
-
-
-# ==============================================================================
-# Hafnian recursive
-
-
-def haf_int(long long[:, :] A):
-    """Returns the hafnian of an integer matrix A via the C++ hafnian library.
-    Modified with permission from https://github.com/eklotek/Hafnian.
-
-    .. note:: Currently does not support calculation of the loop hafnian.
-
-    Args:
-        A (array): a np.int64, square, symmetric array of even dimensions.
-
-    Returns:
-        np.int64: the hafnian of matrix A
-    """
-    cdef int i, j, n = A.shape[0]
-    cdef vector[long long] mat
-
-    for i in range(n):
-        for j in range(n):
-            mat.push_back(A[i, j])
-
-    # Exposes a c function to python
-    return hafnian_recursive(mat)
-
-
-# ==============================================================================
-# Hafnian recursive and powtrace
-
-
-def haf_complex(double complex[:, :] A, bint loop=False, bint recursive=True, quad=True):
-    """Returns the hafnian of a complex matrix A via the C++ hafnian library.
-
-    Args:
-        A (array): a np.complex128, square, symmetric array of even dimensions.
-        loop (bool): If ``True``, the loop hafnian is returned. Default false.
-        recursive (bool): If ``True``, the recursive algorithm is used. Note:
-            the recursive algorithm does not currently support the loop hafnian.
-        quad (bool): If ``True``, the input matrix is cast to a ``long double complex``
-            matrix internally for a quadruple precision hafnian computation.
-
-    Returns:
-        np.complex128: the hafnian of matrix A
-    """
-    cdef int i, j, n = A.shape[0]
-    cdef vector[double complex] mat
-
-    for i in range(n):
-        for j in range(n):
-            mat.push_back(A[i, j])
-
-    # Exposes a c function to python
-    if loop:
-        return loop_hafnian(mat)
-
-    if recursive:
-        if quad:
-            return hafnian_recursive_quad(mat)
-        return hafnian_recursive(mat)
-
-    return hafnian(mat)
-
-
-def haf_real(double[:, :] A, bint loop=False, bint recursive=True, quad=True, bint approx=False, nsamples=1000):
-    """Returns the hafnian of a real matrix A via the C++ hafnian library.
-
-    Args:
-        A (array): a np.float64, square, symmetric array of even dimensions.
-        loop (bool): If ``True``, the loop hafnian is returned. Default false.
-        recursive (bool): If ``True``, the recursive algorithm is used. Note:
-            the recursive algorithm does not currently support the loop hafnian.
-        quad (bool): If ``True``, the input matrix is cast to a ``long double``
-            matrix internally for a quadruple precision hafnian computation.
-        approx (bool): If ``True``, an approximation algorithm is used to estimate the hafnian. Note that
-            the approximation algorithm can only be applied to matrices ``A`` that only have non-negative entries.
-        num_samples (int): If ``approx=True``, the approximation algorithm performs ``num_samples`` iterations 
-        	for estimation of the hafnian of the non-negative matrix ``A``.
-
-    Returns:
-        np.float64: the hafnian of matrix A
-    """
-    cdef int i, j, n = A.shape[0]
-    cdef vector[double] mat
-
-    for i in range(n):
-        for j in range(n):
-            mat.push_back(A[i, j])
-
-    # Exposes a c function to python
-    if loop:
-        return loop_hafnian(mat)
-
-    if approx:
-        return hafnian_approx(mat, nsamples)
-
-    if recursive:
-        if quad:
-            return hafnian_recursive_quad(mat)
-        return hafnian_recursive(mat)
-
-    return hafnian(mat)
-
-
-
-# ==============================================================================
-# Permanent
-
-
-def perm_complex(double complex[:, :] A, quad=True):
-    """Returns the hafnian of a complex matrix A via the C++ hafnian library.
-
-    Args:
-        A (array): a np.float, square array
-        quad (bool): If ``True``, the input matrix is cast to a ``long double complex``
-            matrix internally for a quadruple precision hafnian computation.
-
-    Returns:
-        np.complex128: the hafnian of matrix A
-    """
-    cdef int i, j, n = A.shape[0]
-    cdef vector[double complex] mat
-
-    for i in range(n):
-        for j in range(n):
-            mat.push_back(A[i, j])
-
-    # Exposes a c function to python
-    if quad:
-        return permanent_quad(mat)
-
-    return permanent(mat)
-
-
-def perm_real(double [:, :] A, quad=True, fsum=False):
-    """Returns the hafnian of a real matrix A via the C++ hafnian library.
-
-    Args:
-        A (array): a np.float64, square array
-        quad (bool): If ``True``, the input matrix is cast to a ``long double``
-            matrix internally for a quadruple precision hafnian computation.
-        fsum (bool): If ``True``, ``fsum`` method is used for summation.
-
-
-    Returns:
-        np.float64: the hafnian of matrix A
-    """
-    cdef int i, j, n = A.shape[0]
-    cdef vector[double] mat
-
-    for i in range(n):
-        for j in range(n):
-            mat.push_back(A[i, j])
-		
-    if fsum:
-        return permanent_fsum(mat)
-
-    # Exposes a c function to python
-    if quad:
-        return permanent_quad(mat)
-
-    return permanent(mat)
-<<<<<<< HEAD
-
-
-
-# ==============================================================================
-# Batch hafnian
-
-def batchhafnian(double[:, :] A, double[:] d, int resolution):
-    cdef int i, j, n = A.shape[0]
-    cdef vector[double] mat, d_mat
-
-    for i in range(n):
-        for j in range(n):
-            mat.push_back(A[i, j])
-
-
-    for i in range(n):
-        d_mat.push_back(d[i])
-
-    return batchhafnian_all(mat, d_mat, resolution)
-=======
->>>>>>> e7798efd
-
+# Copyright 2019 Xanadu Quantum Technologies Inc.
+
+# Licensed under the Apache License, Version 2.0 (the "License");
+# you may not use this file except in compliance with the License.
+# You may obtain a copy of the License at
+
+#     http://www.apache.org/licenses/LICENSE-2.0
+
+# Unless required by applicable law or agreed to in writing, software
+# distributed under the License is distributed on an "AS IS" BASIS,
+# WITHOUT WARRANTIES OR CONDITIONS OF ANY KIND, either express or implied.
+# See the License for the specific language governing permissions and
+# limitations under the License.
+#cython: boundscheck=False, wraparound=False, embedsignature=True
+# distutils: language=c++
+cimport cython
+from libcpp.vector cimport vector
+
+
+cdef extern from "../src/hafnian.hpp" namespace "hafnian":
+    T hafnian[T](vector[T] &mat)
+    T hafnian_recursive[T](vector[T] &mat)
+    T loop_hafnian[T](vector[T] &mat)
+    T permanent[T](vector[T] &mat)
+
+    T hafnian_rpt[T](vector[T] &mat, vector[int] &nud)
+    T loop_hafnian_rpt[T](vector[T] &mat, vector[T] &mu, vector[int] &nud)
+
+    double permanent_quad(vector[double] &mat)
+    double complex permanent_quad(vector[double complex] &mat)
+    double perm_fsum[T](vector[T] &mat)
+    double permanent_fsum(vector[double] &mat)
+
+    double hafnian_recursive_quad(vector[double] &mat)
+    double complex hafnian_recursive_quad(vector[double complex] &mat)
+
+    double hafnian_rpt_quad(vector[double] &mat, vector[int] &nud)
+    double complex hafnian_rpt_quad(vector[double complex] &mat, vector[int] &nu)
+
+    double loop_hafnian_rpt_quad(vector[double] &mat, vector[double] &mu, vector[int] &nud)
+    double complex loop_hafnian_rpt_quad(vector[double complex] &mat, vector[double complex] &mu, vector[int] &nud)
+
+    double hafnian_approx(vector[double] &mat, int &nsamples)
+
+    double torontonian_quad(vector[double] &mat)
+    double complex torontonian_quad(vector[double complex] &mat)
+    double torontonian_fsum[T](vector[T] &mat)
+
+    vector[double complex] batchhafnian_all(vector[double] &mat, vector[double] &d, int &resolution)
+
+
+# ==============================================================================
+# Torontonian
+
+
+def torontonian_complex(double complex[:, :] A, fsum=False):
+    """Returns the Torontonian of a complex matrix A via the C++ hafnian library.
+
+    The input matrix is cast to a ``long double complex``
+    matrix internally for a quadruple precision torontonian computation.
+
+    However, if ``fsum=True``, no casting takes place, as the Shewchuk algorithm
+    only support double precision.
+
+    Args:
+        A (array): a np.complex128, square, symmetric array of even dimensions.
+        fsum (bool): if ``True``, the `Shewchuk algorithm <https://github.com/achan001/fsum>_
+            for more accurate summation is performed. This can significantly increase
+            the accuracy of the computation.
+
+    Returns:
+        np.complex128: the torontonian of matrix A
+    """
+    cdef int i, j, n = A.shape[0]
+    cdef vector[double complex] mat
+    cdef int m = n/2
+
+    for i in range(n):
+        for j in range(n):
+            mat.push_back(A[i, j])
+
+    if fsum:
+        return torontonian_fsum(mat)
+
+    return torontonian_quad(mat)
+
+
+def torontonian_real(double[:, :] A, fsum=False):
+    """Returns the Torontonian of a real matrix A via the C++ hafnian library.
+
+    The input matrix is cast to a ``long double``
+    matrix internally for a quadruple precision torontonian computation.
+
+    However, if ``fsum=True``, no casting takes place, as the Shewchuk algorithm
+    only support double precision.
+
+    Args:
+        A (array): a np.float64, square, symmetric array of even dimensions.
+        fsum (bool): if ``True``, the `Shewchuk algorithm <https://github.com/achan001/fsum>_
+            for more accurate summation is performed. This can significantly increase
+            the accuracy of the computation.
+
+    Returns:
+        np.float64: the torontonian of matrix A
+    """
+    cdef int i, j, n = A.shape[0]
+    cdef vector[double] mat
+    cdef int m = n/2
+
+    for i in range(n):
+        for j in range(n):
+            mat.push_back(A[i, j])
+
+
+    if fsum:
+        return torontonian_fsum(mat)
+
+    return torontonian_quad(mat)
+
+
+# ==============================================================================
+# Hafnian repeated
+
+
+def haf_rpt_real(double[:, :] A, int[:] rpt, double[:] mu=None, bint loop=False):
+    r"""Returns the hafnian of a real matrix A via the C++ hafnian library
+    using the rpt method. This method is more efficient for matrices with
+    repeated rows and columns.
+
+    Args:
+        A (array): a np.float64, square, :math:`N\times N` array of even dimensions.
+        rpt (array): a length :math:`N` array corresponding to the number of times
+            each row/column of matrix A is repeated.
+        mu (array): a vector of length :math:`N` representing the vector of means/displacement.
+            If not provided, ``mu`` is set to the diagonal of matrix ``A``. Note that this
+            only affects the loop hafnian.
+        loop (bool): If ``True``, the loop hafnian is returned. Default false.
+
+    Returns:
+        np.float64: the hafnian
+    """
+    cdef int i, j, n = A.shape[0]
+    cdef vector[int] nud
+    cdef vector[double] mat, d
+
+    for i in range(n):
+        nud.push_back(rpt[i])
+
+        if mu is None:
+            d.push_back(A[i, i])
+        else:
+            d.push_back(mu[i])
+
+        for j in range(n):
+            mat.push_back(A[i, j])
+
+    # Exposes a c function to python
+    if loop:
+        return loop_hafnian_rpt_quad(mat, d, nud)
+
+    return hafnian_rpt_quad(mat, nud)
+
+
+def haf_rpt_complex(double complex[:, :] A, int[:] rpt, double complex[:] mu=None, bint loop=False):
+    r"""Returns the hafnian of a complex matrix A via the C++ hafnian library
+    using the rpt method. This method is more efficient for matrices with
+    repeated rows and columns.
+
+    Args:
+        A (array): a np.complex128, square, :math:`N\times N` array of even dimensions.
+        rpt (array): a length :math:`N` array corresponding to the number of times
+            each row/column of matrix A is repeated.
+        mu (array): a vector of length :math:`N` representing the vector of means/displacement.
+            If not provided, ``mu`` is set to the diagonal of matrix ``A``. Note that this
+            only affects the loop hafnian.
+        loop (bool): If ``True``, the loop hafnian is returned. Default false.
+
+    Returns:
+        np.complex128: the hafnian
+    """
+    cdef int i, j, n = A.shape[0]
+    cdef vector[int] nud
+    cdef vector[double complex] mat, d
+
+    for i in range(n):
+        nud.push_back(rpt[i])
+
+        if mu is None:
+            d.push_back(A[i, i])
+        else:
+            d.push_back(mu[i])
+
+        for j in range(n):
+            mat.push_back(A[i, j])
+
+    # Exposes a c function to python
+    if loop:
+        return loop_hafnian_rpt_quad(mat, d, nud)
+
+    return hafnian_rpt_quad(mat, nud)
+
+
+# ==============================================================================
+# Hafnian recursive
+
+
+def haf_int(long long[:, :] A):
+    """Returns the hafnian of an integer matrix A via the C++ hafnian library.
+    Modified with permission from https://github.com/eklotek/Hafnian.
+
+    .. note:: Currently does not support calculation of the loop hafnian.
+
+    Args:
+        A (array): a np.int64, square, symmetric array of even dimensions.
+
+    Returns:
+        np.int64: the hafnian of matrix A
+    """
+    cdef int i, j, n = A.shape[0]
+    cdef vector[long long] mat
+
+    for i in range(n):
+        for j in range(n):
+            mat.push_back(A[i, j])
+
+    # Exposes a c function to python
+    return hafnian_recursive(mat)
+
+
+# ==============================================================================
+# Hafnian recursive and powtrace
+
+
+def haf_complex(double complex[:, :] A, bint loop=False, bint recursive=True, quad=True):
+    """Returns the hafnian of a complex matrix A via the C++ hafnian library.
+
+    Args:
+        A (array): a np.complex128, square, symmetric array of even dimensions.
+        loop (bool): If ``True``, the loop hafnian is returned. Default false.
+        recursive (bool): If ``True``, the recursive algorithm is used. Note:
+            the recursive algorithm does not currently support the loop hafnian.
+        quad (bool): If ``True``, the input matrix is cast to a ``long double complex``
+            matrix internally for a quadruple precision hafnian computation.
+
+    Returns:
+        np.complex128: the hafnian of matrix A
+    """
+    cdef int i, j, n = A.shape[0]
+    cdef vector[double complex] mat
+
+    for i in range(n):
+        for j in range(n):
+            mat.push_back(A[i, j])
+
+    # Exposes a c function to python
+    if loop:
+        return loop_hafnian(mat)
+
+    if recursive:
+        if quad:
+            return hafnian_recursive_quad(mat)
+        return hafnian_recursive(mat)
+
+    return hafnian(mat)
+
+
+def haf_real(double[:, :] A, bint loop=False, bint recursive=True, quad=True, bint approx=False, nsamples=1000):
+    """Returns the hafnian of a real matrix A via the C++ hafnian library.
+
+    Args:
+        A (array): a np.float64, square, symmetric array of even dimensions.
+        loop (bool): If ``True``, the loop hafnian is returned. Default false.
+        recursive (bool): If ``True``, the recursive algorithm is used. Note:
+            the recursive algorithm does not currently support the loop hafnian.
+        quad (bool): If ``True``, the input matrix is cast to a ``long double``
+            matrix internally for a quadruple precision hafnian computation.
+        approx (bool): If ``True``, an approximation algorithm is used to estimate the hafnian. Note that
+            the approximation algorithm can only be applied to matrices ``A`` that only have non-negative entries.
+        num_samples (int): If ``approx=True``, the approximation algorithm performs ``num_samples`` iterations 
+        	for estimation of the hafnian of the non-negative matrix ``A``.
+
+    Returns:
+        np.float64: the hafnian of matrix A
+    """
+    cdef int i, j, n = A.shape[0]
+    cdef vector[double] mat
+
+    for i in range(n):
+        for j in range(n):
+            mat.push_back(A[i, j])
+
+    # Exposes a c function to python
+    if loop:
+        return loop_hafnian(mat)
+
+    if approx:
+        return hafnian_approx(mat, nsamples)
+
+    if recursive:
+        if quad:
+            return hafnian_recursive_quad(mat)
+        return hafnian_recursive(mat)
+
+    return hafnian(mat)
+
+
+
+# ==============================================================================
+# Permanent
+
+
+def perm_complex(double complex[:, :] A, quad=True):
+    """Returns the hafnian of a complex matrix A via the C++ hafnian library.
+
+    Args:
+        A (array): a np.float, square array
+        quad (bool): If ``True``, the input matrix is cast to a ``long double complex``
+            matrix internally for a quadruple precision hafnian computation.
+
+    Returns:
+        np.complex128: the hafnian of matrix A
+    """
+    cdef int i, j, n = A.shape[0]
+    cdef vector[double complex] mat
+
+    for i in range(n):
+        for j in range(n):
+            mat.push_back(A[i, j])
+
+    # Exposes a c function to python
+    if quad:
+        return permanent_quad(mat)
+
+    return permanent(mat)
+
+
+def perm_real(double [:, :] A, quad=True, fsum=False):
+    """Returns the hafnian of a real matrix A via the C++ hafnian library.
+
+    Args:
+        A (array): a np.float64, square array
+        quad (bool): If ``True``, the input matrix is cast to a ``long double``
+            matrix internally for a quadruple precision hafnian computation.
+        fsum (bool): If ``True``, ``fsum`` method is used for summation.
+
+
+    Returns:
+        np.float64: the hafnian of matrix A
+    """
+    cdef int i, j, n = A.shape[0]
+    cdef vector[double] mat
+
+    for i in range(n):
+        for j in range(n):
+            mat.push_back(A[i, j])
+		
+    if fsum:
+        return permanent_fsum(mat)
+
+    # Exposes a c function to python
+    if quad:
+        return permanent_quad(mat)
+
+    return permanent(mat)
+
+
+# ==============================================================================
+# Batch hafnian
+
+def batchhafnian(double[:, :] A, double[:] d, int resolution):
+    cdef int i, j, n = A.shape[0]
+    cdef vector[double] mat, d_mat
+
+    for i in range(n):
+        for j in range(n):
+            mat.push_back(A[i, j])
+
+
+    for i in range(n):
+        d_mat.push_back(d[i])
+
+    return batchhafnian_all(mat, d_mat, resolution)